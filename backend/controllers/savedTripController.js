import SavedTrip from "../models/SavedTrip.js";

// Helper to recompute completion percent and flags
function computeCompletion(savedTrip) {
  try {
    const days = savedTrip?.generatedItinerary?.days || [];
    let total = 0;
    let completed = 0;

    console.log(`🔍 computeCompletion for "${savedTrip.title}"`);
    console.log(`   Days in itinerary: ${days.length}`);
    console.log(
      `   Completed activities array: [${
        savedTrip.completedActivities?.join(", ") || "none"
      }]`
    );

    days.forEach((day, dayIdx) => {
      (day.timeSlots || []).forEach((slot, slotIdx) => {
        (slot.activities || []).forEach((act, actIdx) => {
          total += 1;
          const key = `${dayIdx}-${slotIdx}-${actIdx}`;
          const isInArray = savedTrip.completedActivities?.includes(key);
          const isActivityCompleted = act.isCompleted;

          if (isInArray || isActivityCompleted) {
            completed += 1;
            console.log(
              `     ✅ Activity ${key} is completed (inArray: ${isInArray}, actCompleted: ${isActivityCompleted})`
            );
          } else {
            console.log(`     ❌ Activity ${key} is not completed`);
          }
        });
      });
    });

    const percent = total > 0 ? Math.round((completed / total) * 100) : 0;
    console.log(`   Final calculation: ${completed}/${total} = ${percent}%`);

    savedTrip.completionPercent = percent;
    savedTrip.isCompleted = percent === 100;
    if (savedTrip.isCompleted && !savedTrip.completedAt) {
      savedTrip.completedAt = new Date();
    }
    if (!savedTrip.isCompleted) {
      savedTrip.completedAt = null;
    }

    console.log(
      `   Updated completion: ${percent}%, isCompleted: ${savedTrip.isCompleted}`
    );
  } catch (e) {
    console.error("Error in computeCompletion:", e);
  }
}

// Helper to check if a trip should be auto-completed based on dates
function checkAutoCompletion(savedTrip) {
  if (
    !savedTrip.isUpcoming ||
    savedTrip.isCompleted ||
    !savedTrip.tripEndDate
  ) {
    return false;
  }

  const now = new Date();
  const tripEndDate = new Date(savedTrip.tripEndDate);
  const oneDayLater = new Date(tripEndDate.getTime() + 24 * 60 * 60 * 1000);

  // Auto-complete if trip ended more than 24 hours ago
  return now > oneDayLater;
}

// Helper to auto-complete a trip
async function autoCompleteTrip(savedTrip) {
  try {
    console.log(`🤖 Auto-completing trip: "${savedTrip.title}"`);

    // Set all activities as completed
    const days = savedTrip.generatedItinerary?.days || [];
    const completedActivities = [];

    days.forEach((day, dayIndex) => {
      (day.timeSlots || []).forEach((slot, timeSlotIndex) => {
        (slot.activities || []).forEach((activity, activityIndex) => {
          const key = `${dayIndex}-${timeSlotIndex}-${activityIndex}`;
          completedActivities.push(key);

          // Mark activity as completed in the nested structure
          if (activity) {
            activity.isCompleted = true;
          }
        });
      });
    });

    // Update the trip
    savedTrip.isCompleted = true;
    savedTrip.completionPercent = 100;
    savedTrip.completedActivities = completedActivities;
    savedTrip.completedAt = new Date();

    await savedTrip.save();
    console.log(`✅ Auto-completed trip: "${savedTrip.title}"`);

    return savedTrip;
  } catch (error) {
    console.error(
      `❌ Failed to auto-complete trip "${savedTrip.title}":`,
      error
    );
    throw error;
  }
}

// Save a trip
export const saveTrip = async (req, res) => {
  try {
    const {
      title,
      description,
      startDate,
      cities,
      totalDays,
      people,
      travelType,
      budget,
      budgetMode,
      generatedItinerary,
      isPublic = false,
      tags = [],
    } = req.body;

    // Validate required fields
    if (
      !title ||
      !startDate ||
      !cities ||
      !people ||
      !travelType ||
      !budget ||
      !generatedItinerary
    ) {
      return res.status(400).json({
        error:
          "Missing required fields: title, startDate, cities, people, travelType, budget, generatedItinerary",
      });
    }

    // Validate user authentication
    if (!req.userId) {
      return res.status(401).json({
        error: "User authentication required",
      });
    }

    // Create the saved trip
    const savedTrip = new SavedTrip({
      user: req.userId,
      title,
      description,
      startDate: new Date(startDate),
      cities,
      totalDays,
      people,
      travelType,
      budget,
      budgetMode,
      generatedItinerary,
      isPublic,
      tags,
    });

    await savedTrip.save();

    computeCompletion(savedTrip);
    await savedTrip.save();

    res.status(201).json({
      message: "Trip saved successfully",
      savedTrip,
    });
  } catch (error) {
    console.error("Error saving trip:", error);
    res.status(500).json({
      error: "Failed to save trip",
      details: error.message,
    });
  }
};

// Get all saved trips for a user (excluding upcoming and completed)
export const getSavedTrips = async (req, res) => {
  try {
    const { page = 1, limit = 10, search } = req.query;
    const skip = (page - 1) * limit;

    // Build query - only show trips that are not upcoming and not completed
    const query = { 
      user: req.userId,
      isUpcoming: false,
      isCompleted: false,
    };

    if (search) {
      query.$or = [
        { title: { $regex: search, $options: "i" } },
        { description: { $regex: search, $options: "i" } },
        { tags: { $in: [new RegExp(search, "i")] } },
      ];
    }

    const savedTrips = await SavedTrip.find(query)
      .sort({ createdAt: -1 })
      .skip(skip)
      .limit(parseInt(limit));

    const total = await SavedTrip.countDocuments(query);

    res.json({
      savedTrips,
      pagination: {
        current: parseInt(page),
        pages: Math.ceil(total / limit),
        total,
      },
    });
  } catch (error) {
    console.error("Error fetching saved trips:", error);
    res.status(500).json({
      error: "Failed to fetch saved trips",
      details: error.message,
    });
  }
};

// Get a specific saved trip
export const getSavedTrip = async (req, res) => {
  try {
    const { id } = req.params;

    let savedTrip = await SavedTrip.findOne({
      _id: id,
      user: req.userId,
    });

    if (!savedTrip) {
      return res.status(404).json({
        error: "Saved trip not found",
      });
    }

    // Check if trip should be auto-completed
    if (checkAutoCompletion(savedTrip)) {
      savedTrip = await autoCompleteTrip(savedTrip);
    }

    res.json(savedTrip);
  } catch (error) {
    console.error("Error fetching saved trip:", error);
    res.status(500).json({
      error: "Failed to fetch saved trip",
      details: error.message,
    });
  }
};

// Update a saved trip
export const updateSavedTrip = async (req, res) => {
  try {
    const { id } = req.params;
    const updates = req.body;

    // Remove fields that shouldn't be updated directly
    delete updates.user;
    delete updates._id;
    delete updates.createdAt;

    const savedTrip = await SavedTrip.findOne({ _id: id, user: req.userId });
    if (!savedTrip) {
      return res.status(404).json({
        error: "Saved trip not found",
      });
    }

    // Apply shallow updates
    Object.assign(savedTrip, updates);
    computeCompletion(savedTrip);
    await savedTrip.save();

    if (!savedTrip) {
      return res.status(404).json({
        error: "Saved trip not found",
      });
    }

    res.json({
      message: "Trip updated successfully",
      savedTrip,
    });
  } catch (error) {
    console.error("Error updating saved trip:", error);
    res.status(500).json({
      error: "Failed to update saved trip",
      details: error.message,
    });
  }
};

// Delete a saved trip
export const deleteSavedTrip = async (req, res) => {
  try {
    const { id } = req.params;

    const savedTrip = await SavedTrip.findOneAndDelete({
      _id: id,
      user: req.userId,
    });

    if (!savedTrip) {
      return res.status(404).json({
        error: "Saved trip not found",
      });
    }

    res.json({
      message: "Trip deleted successfully",
    });
  } catch (error) {
    console.error("Error deleting saved trip:", error);
    res.status(500).json({
      error: "Failed to delete saved trip",
      details: error.message,
    });
  }
};

// Check if a trip is already saved (to prevent duplicates)
export const checkTripSaved = async (req, res) => {
  try {
    const { startDate, cities, people, travelType } = req.query;

    if (!startDate || !cities || !people || !travelType) {
      return res.status(400).json({
        error: "Missing required query parameters",
      });
    }

    const existingTrip = await SavedTrip.findOne({
      user: req.userId,
      startDate: new Date(startDate),
      people: parseInt(people),
      travelType,
      "cities.name": { $in: JSON.parse(cities).map((c) => c.name) },
    });

    res.json({
      isSaved: !!existingTrip,
      savedTrip: existingTrip,
    });
  } catch (error) {
    console.error("Error checking if trip is saved:", error);
    res.status(500).json({
      error: "Failed to check trip status",
      details: error.message,
    });
  }
};

// Mark a trip as upcoming
export const markTripAsUpcoming = async (req, res) => {
  try {
    const { id } = req.params;
    const { tripStartDate } = req.body;

    if (!tripStartDate) {
      return res.status(400).json({
        error: "Trip start date is required",
      });
    }

    // Get the trip to calculate end date
    const trip = await SavedTrip.findOne({ _id: id, user: req.userId });
    if (!trip) {
      return res.status(404).json({
        error: "Saved trip not found",
      });
    }

    // Calculate end date: start date + total days
    const startDate = new Date(tripStartDate);
    const endDate = new Date(startDate);
    endDate.setDate(endDate.getDate() + trip.totalDays);

    const savedTrip = await SavedTrip.findOneAndUpdate(
      { _id: id, user: req.userId },
      {
        isUpcoming: true,
        tripStartDate: startDate,
        tripEndDate: endDate,
      },
      { new: true, runValidators: true }
    );

    res.json({
      message: "Trip marked as upcoming successfully",
      savedTrip,
    });
  } catch (error) {
    console.error("Error marking trip as upcoming:", error);
    res.status(500).json({
      error: "Failed to mark trip as upcoming",
      details: error.message,
    });
  }
};

// Remove trip from upcoming (move back to saved)
export const removeTripFromUpcoming = async (req, res) => {
  try {
    const { id } = req.params;

    const savedTrip = await SavedTrip.findOneAndUpdate(
      { _id: id, user: req.userId },
      {
        isUpcoming: false,
        isCompleted: false, // Also reset completed status
        tripStartDate: null,
        tripEndDate: null,
      },
      { new: true, runValidators: true }
    );

    if (!savedTrip) {
      return res.status(404).json({
        error: "Saved trip not found",
      });
    }

    res.json({
      message: "Trip moved back to saved successfully",
      savedTrip,
    });
  } catch (error) {
    console.error("Error removing trip from upcoming:", error);
    res.status(500).json({
      error: "Failed to remove trip from upcoming",
      details: error.message,
    });
  }
};

// Get all upcoming trips for a user
export const getUpcomingTrips = async (req, res) => {
  try {
    const { page = 1, limit = 10 } = req.query;
    const skip = (page - 1) * limit;

    let upcomingTrips = await SavedTrip.find({
      user: req.userId,
      isUpcoming: true,
      isCompleted: false, // Exclude completed trips
    })
      .sort({ tripStartDate: 1 }) // Sort by trip start date, earliest first
      .skip(skip)
      .limit(parseInt(limit));

    // Check each trip for auto-completion
    const updatedTrips = [];
    for (let trip of upcomingTrips) {
      if (checkAutoCompletion(trip)) {
        trip = await autoCompleteTrip(trip);
      }
      updatedTrips.push(trip);
    }

    const total = await SavedTrip.countDocuments({
      user: req.userId,
      isUpcoming: true,
      isCompleted: false,
    });

    res.json({
      upcomingTrips: updatedTrips,
      pagination: {
        current: parseInt(page),
        pages: Math.ceil(total / limit),
        total,
      },
    });
  } catch (error) {
    console.error("Error fetching upcoming trips:", error);
    res.status(500).json({
      error: "Failed to fetch upcoming trips",
      details: error.message,
    });
  }
};

<<<<<<< HEAD
// Toggle a specific activity completion
export const toggleActivityCompletion = async (req, res) => {
  try {
    const { id } = req.params;
    const { dayIndex, timeSlotIndex, activityIndex, completed } = req.body;

    if (
      dayIndex === undefined ||
      timeSlotIndex === undefined ||
      activityIndex === undefined
    ) {
      return res.status(400).json({ error: "Missing indices" });
    }

    const savedTrip = await SavedTrip.findOne({ _id: id, user: req.userId });
    if (!savedTrip) {
      return res.status(404).json({ error: "Saved trip not found" });
    }

    const key = `${dayIndex}-${timeSlotIndex}-${activityIndex}`;
    const setCompleted = completed === undefined ? undefined : !!completed;

    // Update flat completedActivities list
    savedTrip.completedActivities = savedTrip.completedActivities || [];
    const has = savedTrip.completedActivities.includes(key);
    if (setCompleted === true || (setCompleted === undefined && !has)) {
      if (!has) savedTrip.completedActivities.push(key);
    } else if (setCompleted === false || (setCompleted === undefined && has)) {
      savedTrip.completedActivities = savedTrip.completedActivities.filter(
        (k) => k !== key
      );
    }

    // Also set on embedded document if exists
    const day = savedTrip.generatedItinerary?.days?.[dayIndex];
    const slot = day?.timeSlots?.[timeSlotIndex];
    const act = slot?.activities?.[activityIndex];
    if (act) {
      act.isCompleted = setCompleted !== undefined ? setCompleted : !has;
    }

    computeCompletion(savedTrip);
    await savedTrip.save();

    console.log(`🔍 Activity completion updated for trip "${savedTrip.title}"`);
    console.log(
      `   Completion: ${savedTrip.completionPercent}%, isCompleted: ${savedTrip.isCompleted}`
    );
    console.log(
      `   Total completed activities: ${
        savedTrip.completedActivities?.length || 0
      }`
    );

    res.json({
      message: "Activity completion updated",
      savedTrip,
    });
  } catch (error) {
    console.error("Error updating activity completion:", error);
    res.status(500).json({ error: "Failed to update activity completion" });
  }
};

// Mark or unmark an entire day as completed
export const setDayCompletion = async (req, res) => {
  try {
    const { id } = req.params;
    const { dayIndex, completed } = req.body;
    if (dayIndex === undefined) {
      return res.status(400).json({ error: "Missing dayIndex" });
    }

    const savedTrip = await SavedTrip.findOne({ _id: id, user: req.userId });
    if (!savedTrip)
      return res.status(404).json({ error: "Saved trip not found" });

    const day = savedTrip.generatedItinerary?.days?.[dayIndex];
    if (!day) return res.status(400).json({ error: "Invalid dayIndex" });

    (day.timeSlots || []).forEach((slot, timeSlotIndex) => {
      (slot.activities || []).forEach((_, activityIndex) => {
        const key = `${dayIndex}-${timeSlotIndex}-${activityIndex}`;
        const has = savedTrip.completedActivities?.includes(key);
        const setTo = completed === undefined ? true : !!completed;
        if (setTo && !has) {
          savedTrip.completedActivities.push(key);
        }
        if (!setTo && has) {
          savedTrip.completedActivities = savedTrip.completedActivities.filter(
            (k) => k !== key
          );
        }
        const act = slot.activities[activityIndex];
        if (act) act.isCompleted = setTo;
      });
    });

    computeCompletion(savedTrip);
    await savedTrip.save();
    res.json({ message: "Day completion updated", savedTrip });
  } catch (error) {
    console.error("Error setting day completion:", error);
    res.status(500).json({ error: "Failed to set day completion" });
  }
};

// Mark or unmark entire trip as completed
export const setTripCompletion = async (req, res) => {
  try {
    const { id } = req.params;
    const { completed } = req.body;
    const savedTrip = await SavedTrip.findOne({ _id: id, user: req.userId });
    if (!savedTrip)
      return res.status(404).json({ error: "Saved trip not found" });

    const setTo = !!completed;
    const days = savedTrip.generatedItinerary?.days || [];
    savedTrip.completedActivities = [];
    days.forEach((day, dayIndex) => {
      (day.timeSlots || []).forEach((slot, timeSlotIndex) => {
        (slot.activities || []).forEach((act, activityIndex) => {
          const key = `${dayIndex}-${timeSlotIndex}-${activityIndex}`;
          if (setTo) savedTrip.completedActivities.push(key);
          if (act) act.isCompleted = setTo;
        });
      });
    });

    computeCompletion(savedTrip);
    await savedTrip.save();
    res.json({ message: "Trip completion updated", savedTrip });
  } catch (error) {
    console.error("Error setting trip completion:", error);
    res.status(500).json({ error: "Failed to set trip completion" });
  }
};

// List completed trips (any percent or fully completed)
export const getCompletedTrips = async (req, res) => {
  try {
    const { page = 1, limit = 10, anyPercent = "true" } = req.query;
    const skip = (page - 1) * limit;
    const query = { user: req.userId };

    console.log("🔍 getCompletedTrips - Query params:", {
      page,
      limit,
      anyPercent,
    });
    console.log("🔍 getCompletedTrips - User ID:", req.userId);

    if (anyPercent === "true") {
      query.completionPercent = { $gt: 0 };
      console.log(
        "🔍 getCompletedTrips - Looking for trips with completion > 0%"
      );
    } else {
      query.isCompleted = true;
      console.log(
        "🔍 getCompletedTrips - Looking for fully completed trips only"
      );
    }

    console.log("🔍 getCompletedTrips - Final query:", query);

    const trips = await SavedTrip.find(query)
      .sort({ completedAt: -1, updatedAt: -1 })
      .skip(skip)
      .limit(parseInt(limit));

    console.log(`🔍 getCompletedTrips - Found ${trips.length} trips`);

    // Debug each trip's completion status
    trips.forEach((trip, i) => {
      console.log(
        `🔍 Trip ${i + 1}: "${trip.title}" - ${
          trip.completionPercent
        }% complete, isCompleted: ${trip.isCompleted}`
      );
      console.log(
        `   Completed activities: ${trip.completedActivities?.length || 0}`
      );
    });

    const total = await SavedTrip.countDocuments(query);

    res.json({
      completedTrips: trips,
      pagination: {
        current: parseInt(page),
        pages: Math.ceil(total / limit),
        total,
      },
    });
  } catch (error) {
    console.error("Error fetching completed trips:", error);
    res.status(500).json({ error: "Failed to fetch completed trips" });
=======
// Get all completed trips for a user
export const getCompletedTrips = async (req, res) => {
  try {
    const { page = 1, limit = 10 } = req.query;
    const skip = (page - 1) * limit;

    const completedTrips = await SavedTrip.find({
      user: req.userId,
      isCompleted: true,
    })
      .sort({ tripEndDate: -1 }) // Sort by trip end date, most recent first
      .skip(skip)
      .limit(parseInt(limit));

    const total = await SavedTrip.countDocuments({
      user: req.userId,
      isCompleted: true,
    });

    res.json({
      completedTrips,
      pagination: {
        current: parseInt(page),
        pages: Math.ceil(total / limit),
        total,
      },
    });
  } catch (error) {
    console.error("Error fetching completed trips:", error);
    res.status(500).json({
      error: "Failed to fetch completed trips",
      details: error.message,
    });
  }
};

// Mark a trip as completed
export const markTripAsCompleted = async (req, res) => {
  try {
    const { id } = req.params;

    const savedTrip = await SavedTrip.findOneAndUpdate(
      { _id: id, user: req.userId },
      {
        isCompleted: true,
        tripEndDate: new Date(), // Set end date to now
      },
      { new: true, runValidators: true }
    );

    if (!savedTrip) {
      return res.status(404).json({
        error: "Saved trip not found",
      });
    }

    res.json({
      message: "Trip marked as completed successfully",
      savedTrip,
    });
  } catch (error) {
    console.error("Error marking trip as completed:", error);
    res.status(500).json({
      error: "Failed to mark trip as completed",
      details: error.message,
    });
>>>>>>> 03aa0843
  }
};<|MERGE_RESOLUTION|>--- conflicted
+++ resolved
@@ -198,7 +198,7 @@
     const skip = (page - 1) * limit;
 
     // Build query - only show trips that are not upcoming and not completed
-    const query = { 
+    const query = {
       user: req.userId,
       isUpcoming: false,
       isCompleted: false,
@@ -499,7 +499,6 @@
   }
 };
 
-<<<<<<< HEAD
 // Toggle a specific activity completion
 export const toggleActivityCompletion = async (req, res) => {
   try {
@@ -698,73 +697,5 @@
   } catch (error) {
     console.error("Error fetching completed trips:", error);
     res.status(500).json({ error: "Failed to fetch completed trips" });
-=======
-// Get all completed trips for a user
-export const getCompletedTrips = async (req, res) => {
-  try {
-    const { page = 1, limit = 10 } = req.query;
-    const skip = (page - 1) * limit;
-
-    const completedTrips = await SavedTrip.find({
-      user: req.userId,
-      isCompleted: true,
-    })
-      .sort({ tripEndDate: -1 }) // Sort by trip end date, most recent first
-      .skip(skip)
-      .limit(parseInt(limit));
-
-    const total = await SavedTrip.countDocuments({
-      user: req.userId,
-      isCompleted: true,
-    });
-
-    res.json({
-      completedTrips,
-      pagination: {
-        current: parseInt(page),
-        pages: Math.ceil(total / limit),
-        total,
-      },
-    });
-  } catch (error) {
-    console.error("Error fetching completed trips:", error);
-    res.status(500).json({
-      error: "Failed to fetch completed trips",
-      details: error.message,
-    });
-  }
-};
-
-// Mark a trip as completed
-export const markTripAsCompleted = async (req, res) => {
-  try {
-    const { id } = req.params;
-
-    const savedTrip = await SavedTrip.findOneAndUpdate(
-      { _id: id, user: req.userId },
-      {
-        isCompleted: true,
-        tripEndDate: new Date(), // Set end date to now
-      },
-      { new: true, runValidators: true }
-    );
-
-    if (!savedTrip) {
-      return res.status(404).json({
-        error: "Saved trip not found",
-      });
-    }
-
-    res.json({
-      message: "Trip marked as completed successfully",
-      savedTrip,
-    });
-  } catch (error) {
-    console.error("Error marking trip as completed:", error);
-    res.status(500).json({
-      error: "Failed to mark trip as completed",
-      details: error.message,
-    });
->>>>>>> 03aa0843
   }
 };