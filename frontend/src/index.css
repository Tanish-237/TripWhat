@import 'leaflet/dist/leaflet.css';

@tailwind base;
@tailwind components;
@tailwind utilities;

:root {
  font-family: Inter, system-ui, Avenir, Helvetica, Arial, sans-serif;
  line-height: 1.5;
  font-weight: 400;

  color-scheme: light dark;
  color: rgba(255, 255, 255, 0.87);
  background-color: #0f172a;

  font-synthesis: none;
  text-rendering: optimizeLegibility;
  -webkit-font-smoothing: antialiased;
  -moz-osx-font-smoothing: grayscale;
}

body {
  margin: 0;
  padding: 0;
  min-width: 320px;
  min-height: 100vh;
}

#root {
  width: 100%;
  min-height: 100vh;
}

@layer utilities {
  .text-balance {
    text-wrap: balance;
  }
<<<<<<< HEAD
=======
}

/* Slider styling */
input[type="range"] {
  -webkit-appearance: none;
  appearance: none;
}

/* Blue theme slider */
input[type="range"].slider-blue::-webkit-slider-thumb {
  -webkit-appearance: none;
  appearance: none;
  height: 22px;
  width: 22px;
  border-radius: 50%;
  background: #1d4ed8;
  cursor: pointer;
  border: 3px solid white;
  box-shadow: 0 2px 6px rgba(29, 78, 216, 0.3);
  transition: all 0.2s ease;
}

input[type="range"].slider-blue::-webkit-slider-thumb:hover {
  background: #1e40af;
  transform: scale(1.1);
  box-shadow: 0 4px 12px rgba(29, 78, 216, 0.4);
}

/* Green theme slider */
input[type="range"].slider-green::-webkit-slider-thumb {
  -webkit-appearance: none;
  appearance: none;
  height: 22px;
  width: 22px;
  border-radius: 50%;
  background: #047857;
  cursor: pointer;
  border: 3px solid white;
  box-shadow: 0 2px 6px rgba(4, 120, 87, 0.3);
  transition: all 0.2s ease;
}

input[type="range"].slider-green::-webkit-slider-thumb:hover {
  background: #065f46;
  transform: scale(1.1);
  box-shadow: 0 4px 12px rgba(4, 120, 87, 0.4);
}

/* Orange theme slider */
input[type="range"].slider-orange::-webkit-slider-thumb {
  -webkit-appearance: none;
  appearance: none;
  height: 22px;
  width: 22px;
  border-radius: 50%;
  background: #c2410c;
  cursor: pointer;
  border: 3px solid white;
  box-shadow: 0 2px 6px rgba(194, 65, 12, 0.3);
  transition: all 0.2s ease;
}

input[type="range"].slider-orange::-webkit-slider-thumb:hover {
  background: #9a3412;
  transform: scale(1.1);
  box-shadow: 0 4px 12px rgba(194, 65, 12, 0.4);
}

/* Purple theme slider */
input[type="range"].slider-purple::-webkit-slider-thumb {
  -webkit-appearance: none;
  appearance: none;
  height: 22px;
  width: 22px;
  border-radius: 50%;
  background: #6d28d9;
  cursor: pointer;
  border: 3px solid white;
  box-shadow: 0 2px 6px rgba(109, 40, 217, 0.3);
  transition: all 0.2s ease;
}

input[type="range"].slider-purple::-webkit-slider-thumb:hover {
  background: #5b21b6;
  transform: scale(1.1);
  box-shadow: 0 4px 12px rgba(109, 40, 217, 0.4);
}

/* Firefox support */
input[type="range"]::-moz-range-thumb {
  height: 22px;
  width: 22px;
  border-radius: 50%;
  background: #3b82f6;
  cursor: pointer;
  border: 3px solid white;
  box-shadow: 0 2px 6px rgba(59, 130, 246, 0.3);
  transition: all 0.2s ease;
}

input[type="range"]:focus::-webkit-slider-thumb {
  outline: none;
}

input[type="range"]:focus::-moz-range-thumb {
  outline: none;
}

.mouse-trail-dot {
  position: fixed;
  width: 2px; /* thin laser line */
  height: 20px; /* vertical streak */
  background: linear-gradient(to bottom, #000000, transparent);
  pointer-events: none;
  opacity: 0.8;
  transform: translate(-50%, -50%) rotate(45deg); /* slight angle for effect */
  transition: all 0.1s ease-out;
  z-index: 9999;
  border-radius: 1px;
>>>>>>> 0ef53fee
}<|MERGE_RESOLUTION|>--- conflicted
+++ resolved
@@ -35,8 +35,6 @@
   .text-balance {
     text-wrap: balance;
   }
-<<<<<<< HEAD
-=======
 }
 
 /* Slider styling */
@@ -156,5 +154,4 @@
   transition: all 0.1s ease-out;
   z-index: 9999;
   border-radius: 1px;
->>>>>>> 0ef53fee
 }