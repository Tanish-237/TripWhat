--- conflicted
+++ resolved
@@ -17,10 +17,7 @@
 
 export default function SignupPage() {
   const [formData, setFormData] = useState({
-<<<<<<< HEAD
-=======
     name: "",
->>>>>>> 8d0de408
     email: "",
     password: "",
   });
@@ -53,11 +50,7 @@
 
     try {
       // Basic validation
-<<<<<<< HEAD
-      if (!formData.email || !formData.password) {
-=======
       if (!formData.name || !formData.email || !formData.password) {
->>>>>>> 8d0de408
         throw new Error("All fields are required");
       }
 
@@ -71,13 +64,6 @@
         throw new Error("Please enter a valid email address");
       }
 
-<<<<<<< HEAD
-      // Use auth context to signup
-      await signup(formData.email, formData.password);
-      
-      // Navigate to onboarding after successful signup
-      navigate("/onboarding");
-=======
       const { token } = await apiRegister({
         name: formData.name,
         email: formData.email,
@@ -85,7 +71,6 @@
       });
       saveToken(token);
       navigate("/plan");
->>>>>>> 8d0de408
     } catch (err) {
       setError(err.message || "Signup failed");
     } finally {
@@ -131,8 +116,6 @@
 
                 <div className="space-y-1">
                   <label
-<<<<<<< HEAD
-=======
                     htmlFor="name"
                     className="text-sm font-medium text-gray-700"
                   >
@@ -156,7 +139,6 @@
 
                 <div className="space-y-1">
                   <label
->>>>>>> 8d0de408
                     htmlFor="email"
                     className="text-sm font-medium text-gray-700"
                   >
