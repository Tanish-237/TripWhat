import React, { useState, useEffect } from "react";
import { useNavigate } from "react-router-dom";
import { Button } from "@/components/ui/button";
import { Card } from "@/components/ui/card";
import TripPlanningSidebar from "@/components/TripPlanningSidebar";
import { useTrip } from "@/contexts/TripContext";
import { getToken } from "@/lib/api";
import axios from "axios";
import {
  Sparkles,
  MapPin,
  Calendar,
  DollarSign,
  Users,
  ArrowRight,
  ArrowLeft,
  Loader2,
  MessageSquare,
  AlertCircle,
} from "lucide-react";

const ResultsPage = () => {
  const navigate = useNavigate();
  const { tripData, updateTripData } = useTrip();

  const [generatedItinerary, setGeneratedItinerary] = useState(null);
  const [isLoading, setIsLoading] = useState(false);
  const [error, setError] = useState(null);

  // Generate AI itinerary when component mounts with complete data
  useEffect(() => {
    const hasCore =
      tripData?.startDate &&
      Array.isArray(tripData?.cities) &&
      tripData.cities.length > 0;
    const hasPrefs = tripData?.people && tripData?.travelType;
    const hasBudget =
      tripData?.budget?.total &&
      tripData?.budget?.travel !== undefined &&
      tripData?.budget?.accommodation !== undefined &&
      tripData?.budget?.food !== undefined &&
      tripData?.budget?.events !== undefined;

    if (!hasCore || !hasPrefs || !hasBudget) {
      console.log("Missing required trip data for itinerary generation");
      return;
    }

    const generateItinerary = async () => {
      setIsLoading(true);
      setError(null);

      try {
        const payload = {
          startDate:
            tripData.startDate instanceof Date
              ? tripData.startDate.toISOString()
              : tripData.startDate,
          cities: (tripData.cities || []).map((c, idx) => ({
            id: c.id || `city-${idx}`,
            name: c.name,
            days: c.days,
            order: idx + 1,
          })),
          people: tripData.people,
          travelType: tripData.travelType,
          budget: {
            total: tripData.budget.total,
            travel: tripData.budget.travel,
            accommodation: tripData.budget.accommodation,
            food: tripData.budget.food,
            events: tripData.budget.events,
          },
          budgetMode: tripData.budgetMode || "capped",
        };

        console.log("🎯 Generating AI itinerary with payload:", payload);

        const token = getToken();
        const response = await axios.post(
          "http://localhost:5000/api/itinerary/generate",
          payload,
          {
            headers: {
              "Content-Type": "application/json",
              Authorization: `Bearer ${token}`,
            },
          }
        );

        console.log("✅ AI Itinerary generated:", response.data);
        setGeneratedItinerary(response.data);

        // Store in context for chat integration
        updateTripData({
          generatedItinerary: response.data,
          itineraryMarkdown: response.data.markdown,
        });
      } catch (err) {
        console.error("❌ Failed to generate itinerary:", err);
        setError(
          err.response?.data?.error ||
            err.message ||
            "Failed to generate itinerary"
        );
      } finally {
        setIsLoading(false);
      }
    };

    generateItinerary();
  }, []); // Only run once on mount

  const handleViewItinerary = () => {
    console.log("🔵 VIEW ITINERARY BUTTON CLICKED - Navigating to /itinerary");
    console.log("Current tripData:", tripData);
    navigate("/itinerary");
  };

  const handleOpenChat = () => {
    console.log("🟢 OPEN CHAT BUTTON CLICKED - Navigating to /chat");
    navigate("/chat");
  };

  const handleStepClick = (step) => {
    switch (step) {
      case "destinations":
        navigate("/plan");
        break;
      case "budget":
        if (tripData?.cities?.length > 0 && tripData?.startDate) {
          navigate("/plan/budget");
        }
        break;
      case "preferences":
        if (tripData?.budget?.total) {
          navigate("/plan/preferences");
        }
        break;
      case "results":
        break;
      default:
        break;
    }
  };

  const getTotalActivities = () => {
    if (!generatedItinerary?.itinerary?.days) return 0;
    return generatedItinerary.itinerary.days.reduce(
      (sum, day) =>
        sum + day.timeSlots.reduce((s, slot) => s + slot.activities.length, 0),
      0
    );
  };

  const getTotalDays = () => {
    return tripData?.cities?.reduce((sum, city) => sum + city.days, 0) || 0;
  };

  const getCityNames = () => {
    return tripData?.cities?.map((c) => c.name).join(" → ") || "";
  };

  return (
    <div className="flex min-h-screen bg-gray-50 text-black">
      <TripPlanningSidebar
        currentStep="results"
        onStepClick={handleStepClick}
        tripData={tripData}
      />

      <div className="flex-1 p-8">
        <div className="max-w-4xl mx-auto">
          {/* Header */}
          <div className="mb-8">
            <div className="flex items-center gap-3 mb-4">
              <div className="flex items-center justify-center w-12 h-12 rounded-2xl bg-gradient-to-br from-yellow-500 to-orange-500 shadow-lg">
                <Sparkles className="w-6 h-6 text-white" />
              </div>
              <div>
                <h1 className="text-3xl font-bold text-gray-900">
                  Your Personalized Itinerary
                </h1>
                <p className="text-gray-600 mt-1">
                  AI-generated based on your preferences, budget, and travel
                  style
                </p>
              </div>
            </div>
          </div>

          {/* Loading State */}
          {isLoading && (
            <Card className="p-12 bg-white border border-gray-200">
              <div className="flex flex-col items-center justify-center space-y-4">
                <Loader2 className="w-12 h-12 text-blue-500 animate-spin" />
                <div className="text-center">
                  <h3 className="text-xl font-semibold text-gray-900 mb-2">
                    Creating Your Perfect Itinerary...
                  </h3>
                  <p className="text-gray-600">
                    Our AI is analyzing your preferences and finding the best
                    activities for your trip
                  </p>
                </div>
              </div>
            </Card>
          )}

          {/* Error State */}
          {error && !isLoading && (
            <Card className="p-8 bg-red-50 border border-red-200">
              <div className="flex items-start gap-4">
                <AlertCircle className="w-6 h-6 text-red-600 flex-shrink-0 mt-1" />
                <div>
                  <h3 className="text-lg font-semibold text-red-900 mb-2">
                    Failed to Generate Itinerary
                  </h3>
                  <p className="text-red-700 mb-4">{error}</p>
                  <Button
                    onClick={() => window.location.reload()}
                    className="bg-red-600 hover:bg-red-700 text-white"
                  >
                    Try Again
                  </Button>
                </div>
              </div>
            </Card>
          )}

          {/* Success State - Generated Itinerary Card */}
          {generatedItinerary && !isLoading && !error && (
            <Card className="overflow-hidden bg-white border-2 border-blue-200 shadow-xl hover:shadow-2xl transition-all duration-300">
              {/* Banner */}
              <div className="h-48 bg-gradient-to-r from-blue-500 via-purple-500 to-pink-500 relative">
                <div className="absolute inset-0 bg-black/20" />
                <div className="absolute bottom-4 left-6 right-6">
                  <div className="flex items-center gap-2 mb-2">
                    <span className="px-3 py-1 text-xs font-bold rounded-full bg-white/90 text-blue-600">
                      AI Generated
                    </span>
                    <span className="px-3 py-1 text-xs font-bold rounded-full bg-white/90 text-purple-600 capitalize">
                      {tripData?.travelType} Travel
                    </span>
                  </div>
                  <h2 className="text-3xl font-bold text-white">
                    {getCityNames()}
                  </h2>
                </div>
              </div>

              {/* Content */}
              <div className="p-8">
                {/* Trip Stats */}
                <div className="grid grid-cols-2 md:grid-cols-4 gap-4 mb-8">
                  <div className="text-center p-4 bg-blue-50 rounded-lg">
                    <Calendar className="w-6 h-6 text-blue-600 mx-auto mb-2" />
                    <div className="text-2xl font-bold text-blue-900">
                      {getTotalDays()}
                    </div>
                    <div className="text-xs text-blue-700">Days</div>
                  </div>
                  <div className="text-center p-4 bg-green-50 rounded-lg">
                    <Sparkles className="w-6 h-6 text-green-600 mx-auto mb-2" />
                    <div className="text-2xl font-bold text-green-900">
                      {getTotalActivities()}
                    </div>
                    <div className="text-xs text-green-700">Activities</div>
                  </div>
                  <div className="text-center p-4 bg-purple-50 rounded-lg">
                    <Users className="w-6 h-6 text-purple-600 mx-auto mb-2" />
                    <div className="text-2xl font-bold text-purple-900">
                      {tripData?.people}
                    </div>
                    <div className="text-xs text-purple-700">Travelers</div>
                  </div>
                  <div className="text-center p-4 bg-orange-50 rounded-lg">
                    <DollarSign className="w-6 h-6 text-orange-600 mx-auto mb-2" />
                    <div className="text-2xl font-bold text-orange-900">
                      $
                      {Math.round(
                        generatedItinerary.itinerary?.tripMetadata?.budget
                          ?.perDay || 0
                      )}
                    </div>
                    <div className="text-xs text-orange-700">Per Day</div>
                  </div>
                </div>

                {/* Budget Summary */}
                <div className="mb-8 p-6 bg-gradient-to-r from-green-50 to-blue-50 rounded-lg border border-green-200">
                  <h3 className="text-lg font-semibold text-gray-900 mb-4 flex items-center gap-2">
                    <DollarSign className="w-5 h-5 text-green-600" />
                    Budget Breakdown
                  </h3>
                  <div className="grid grid-cols-2 gap-4">
                    <div>
                      <div className="text-sm text-gray-600">Total Budget</div>
                      <div className="text-2xl font-bold text-gray-900">
                        ${tripData?.budget?.total?.toLocaleString()}
                      </div>
                    </div>
                    <div>
                      <div className="text-sm text-gray-600">
                        Activities Budget/Day
                      </div>
                      <div className="text-xl font-semibold text-gray-900">
                        $
                        {Math.round(
                          generatedItinerary.itinerary?.tripMetadata?.budget
                            ?.breakdown?.activities || 0
                        )}
                      </div>
                    </div>
                  </div>
                </div>

                {/* Cities Preview */}
                <div className="mb-8">
                  <h3 className="text-lg font-semibold text-gray-900 mb-4 flex items-center gap-2">
                    <MapPin className="w-5 h-5 text-pink-600" />
                    Your Journey
                  </h3>
                  <div className="flex flex-wrap gap-3">
                    {tripData?.cities?.map((city, idx) => (
                      <div
                        key={idx}
                        className="flex items-center gap-2 px-4 py-2 bg-pink-50 rounded-lg border border-pink-200"
                      >
                        <span className="font-semibold text-pink-900">
                          {city.name}
                        </span>
                        <span className="text-sm text-pink-700">
                          • {city.days}d
                        </span>
                      </div>
                    ))}
                  </div>
                </div>

                {/* Action Buttons */}
                <div className="flex flex-col sm:flex-row gap-4">
                  <Button
                    onClick={handleViewItinerary}
                    className="flex-1 h-14 text-lg gap-3 bg-gradient-to-r from-blue-500 to-purple-600 hover:from-blue-600 hover:to-purple-700 text-white shadow-lg hover:shadow-xl transition-all"
                  >
                    <Sparkles className="w-5 h-5" />
                    View Itinerary
                    <ArrowRight className="w-5 h-5" />
                  </Button>
                  <Button
                    onClick={handleOpenChat}
                    variant="outline"
                    className="flex-1 h-14 text-lg gap-3 border-2 border-blue-500 text-blue-600 hover:bg-blue-50 shadow-md hover:shadow-lg transition-all"
                  >
                    <MessageSquare className="w-5 h-5" />
                    Open Chat
                    <ArrowRight className="w-5 h-5" />
                  </Button>
                </div>

                <p className="text-center text-sm text-gray-500 mt-6">
<<<<<<< HEAD
                  View your full itinerary with timeline & map, or chat with AI to refine your plan
=======
                  Click "Open in Chat" to view your full day-by-day itinerary
                  and refine it with AI
>>>>>>> 72bf639b
                </p>
              </div>
            </Card>
          )}

          {/* Navigation */}
          <div className="flex justify-between mt-8">
            <Button
              variant="outline"
              onClick={() => navigate("/plan/budget")}
              className="px-8 py-3 hover:bg-black hover:text-white transition"
            >
              <ArrowLeft className="w-4 h-4 mr-2" />
              Back to Budget
            </Button>
          </div>
        </div>
      </div>
    </div>
  );
};

export default ResultsPage;<|MERGE_RESOLUTION|>--- conflicted
+++ resolved
@@ -360,12 +360,7 @@
                 </div>
 
                 <p className="text-center text-sm text-gray-500 mt-6">
-<<<<<<< HEAD
                   View your full itinerary with timeline & map, or chat with AI to refine your plan
-=======
-                  Click "Open in Chat" to view your full day-by-day itinerary
-                  and refine it with AI
->>>>>>> 72bf639b
                 </p>
               </div>
             </Card>
