<<<<<<< HEAD
import React from 'react'
import ReactDOM from 'react-dom/client'
import App from './App.jsx'
import './index.css'

ReactDOM.createRoot(document.getElementById('root')).render(
  <React.StrictMode>
    <App />
  </React.StrictMode>,
)
=======
import { StrictMode } from "react";
import { createRoot } from "react-dom/client";
import "./index.css";
import App from "./App.jsx";

createRoot(document.getElementById("root")).render(<App />);
>>>>>>> 8d0de408
<|MERGE_RESOLUTION|>--- conflicted
+++ resolved
@@ -1,19 +1,12 @@
-<<<<<<< HEAD
+import { StrictMode } from "react";
+import { createRoot } from "react-dom/client";
+import "./index.css";
+import App from "./App.jsx";
 import React from 'react'
 import ReactDOM from 'react-dom/client'
-import App from './App.jsx'
-import './index.css'
 
 ReactDOM.createRoot(document.getElementById('root')).render(
   <React.StrictMode>
     <App />
   </React.StrictMode>,
-)
-=======
-import { StrictMode } from "react";
-import { createRoot } from "react-dom/client";
-import "./index.css";
-import App from "./App.jsx";
-
-createRoot(document.getElementById("root")).render(<App />);
->>>>>>> 8d0de408
+)