--- conflicted
+++ resolved
@@ -172,7 +172,7 @@
                     </button>
                   )}
                 </form>
-                
+
                 <SearchSuggestions
                   suggestions={suggestions}
                   loading={loading}
@@ -180,31 +180,7 @@
                   visible={showSuggestions}
                   error={searchError}
                 />
-<<<<<<< HEAD
-                <div className="absolute inset-y-0 left-0 pl-3 flex items-center pointer-events-none">
-                  <Search className="h-4 w-4 text-blue-500" />
-                </div>
-                {searchQuery && (
-                  <button
-                    type="button"
-                    onClick={clearSearch}
-                    className="absolute inset-y-0 right-0 pr-3 flex items-center"
-                  >
-                    <X className="h-4 w-4 text-gray-400 hover:text-gray-600" />
-                  </button>
-                )}
-              </form>
-
-              <SearchSuggestions
-                suggestions={suggestions}
-                loading={loading}
-                onSelectSuggestion={handleSelectSuggestion}
-                visible={showSuggestions}
-                error={searchError}
-              />
-=======
               </div>
->>>>>>> 03aa0843
             </div>
           )}
         </div>
@@ -220,23 +196,6 @@
               >
                 <Link to="/saved-trips">Saved</Link>
               </Button>
-
-              <Button
-                variant="ghost"
-                asChild
-                className="text-gray-600 hover:text-blue-600 transition-colors"
-              >
-                <Link to="/upcoming-trips">Upcoming Trips</Link>
-              </Button>
-
-              <Button
-                variant="ghost"
-                asChild
-                className="text-gray-600 hover:text-blue-600 transition-colors"
-              >
-                <Link to="/completed-trips">Completed Trips</Link>
-              </Button>
-
               <Button
                 variant="ghost"
                 asChild
